/*********************************************************************
* Software License Agreement (BSD License)
* 
*  Copyright (c) 2008, Willow Garage, Inc.
*  All rights reserved.
* 
*  Redistribution and use in source and binary forms, with or without
*  modification, are permitted provided that the following conditions
*  are met:
* 
*   * Redistributions of source code must retain the above copyright
*     notice, this list of conditions and the following disclaimer.
*   * Redistributions in binary form must reproduce the above
*     copyright notice, this list of conditions and the following
*     disclaimer in the documentation and/or other materials provided
*     with the distribution.
*   * Neither the name of the Willow Garage nor the names of its
*     contributors may be used to endorse or promote products derived
*     from this software without specific prior written permission.
* 
*  THIS SOFTWARE IS PROVIDED BY THE COPYRIGHT HOLDERS AND CONTRIBUTORS
*  "AS IS" AND ANY EXPRESS OR IMPLIED WARRANTIES, INCLUDING, BUT NOT
*  LIMITED TO, THE IMPLIED WARRANTIES OF MERCHANTABILITY AND FITNESS
*  FOR A PARTICULAR PURPOSE ARE DISCLAIMED. IN NO EVENT SHALL THE
*  COPYRIGHT OWNER OR CONTRIBUTORS BE LIABLE FOR ANY DIRECT, INDIRECT,
*  INCIDENTAL, SPECIAL, EXEMPLARY, OR CONSEQUENTIAL DAMAGES (INCLUDING,
*  BUT NOT LIMITED TO, PROCUREMENT OF SUBSTITUTE GOODS OR SERVICES;
*  LOSS OF USE, DATA, OR PROFITS; OR BUSINESS INTERRUPTION) HOWEVER
*  CAUSED AND ON ANY THEORY OF LIABILITY, WHETHER IN CONTRACT, STRICT
*  LIABILITY, OR TORT (INCLUDING NEGLIGENCE OR OTHERWISE) ARISING IN
*  ANY WAY OUT OF THE USE OF THIS SOFTWARE, EVEN IF ADVISED OF THE
*  POSSIBILITY OF SUCH DAMAGE.
*********************************************************************/

/* Author: Wim Meeussen */

#ifndef URDF_PARSER_URDF_PARSER_H
#define URDF_PARSER_URDF_PARSER_H

#include <stdexcept>
#include <string>
#include <vector>

#include <tinyxml.h>
#include <urdf_model/model.h>
#include <urdf_model/color.h>
#include <urdf_world/types.h>
<<<<<<< HEAD
#include <urdf_model/utils.h>
=======
#include <urdf_sensor/sensor.h>
#include <urdf_model_state/model_state.h>
>>>>>>> 4bd23903

#include "exportdecl.h"

namespace urdf_export_helpers {

URDFDOM_DLLAPI std::string values2str(unsigned int count, const double *values, double (*conv)(double) = NULL);
URDFDOM_DLLAPI std::string values2str(urdf::Vector3 vec);
URDFDOM_DLLAPI std::string values2str(urdf::Rotation rot);
URDFDOM_DLLAPI std::string values2str(urdf::Color c);
URDFDOM_DLLAPI std::string values2str(double d);

// This lives here (rather than in model.cpp) so we can run tests on it.
class URDFVersion final
{
public:
  explicit URDFVersion(const char *attr)
  {
    // If the passed in attribute is NULL, it means it wasn't specified in the
    // XML, so we just assume version 1.0.
    if (attr == nullptr)
    {
      major_ = 1;
      minor_ = 0;
      return;
    }

    // We only accept version strings of the type <major>.<minor>
    std::vector<std::string> split;
    urdf::split_string(split, std::string(attr), ".");
    if (split.size() == 2)
    {
      major_ = strToUnsigned(split[0].c_str());
      minor_ = strToUnsigned(split[1].c_str());
    }
    else
    {
      throw std::runtime_error("The version attribute should be in the form 'x.y'");
    }
  }

  bool equal(uint32_t maj, uint32_t min)
  {
    return this->major_ == maj && this->minor_ == min;
  }

  uint32_t getMajor() const
  {
    return major_;
  }

  uint32_t getMinor() const
  {
    return minor_;
  }

private:
  uint32_t strToUnsigned(const char *str)
  {
    if (str[0] == '\0')
    {
      // This would get caught below, but we can make a nicer error message
      throw std::runtime_error("One of the fields of the version attribute is blank");
    }
    char *end = const_cast<char *>(str);
    long value = strtol(str, &end, 10);
    if (end == str)
    {
      // If the pointer didn't move at all, then we couldn't convert any of
      // the string to an integer.
      throw std::runtime_error("Version attribute is not an integer");
    }
    if (*end != '\0')
    {
      // Here, we didn't go all the way to the end of the string, which
      // means there was junk at the end
      throw std::runtime_error("Extra characters after the version number");
    }
    if (value < 0)
    {
      throw std::runtime_error("Version number must be positive");
    }

    return value;
  }

  uint32_t major_;
  uint32_t minor_;
};

}

namespace urdf{

  URDFDOM_DLLAPI ModelInterfaceSharedPtr parseURDF(const std::string &xml_string);
  URDFDOM_DLLAPI ModelInterfaceSharedPtr parseURDFFile(const std::string &path);
  URDFDOM_DLLAPI TiXmlDocument*  exportURDF(ModelInterfaceSharedPtr &model);
  URDFDOM_DLLAPI TiXmlDocument*  exportURDF(const ModelInterface &model);
  URDFDOM_DLLAPI bool parsePose(Pose&, TiXmlElement*);
  URDFDOM_DLLAPI bool parseCamera(Camera&, TiXmlElement*);
  URDFDOM_DLLAPI bool parseRay(Ray&, TiXmlElement*);
  URDFDOM_DLLAPI bool parseSensor(Sensor&, TiXmlElement*);
  URDFDOM_DLLAPI bool parseModelState(ModelState&, TiXmlElement*);
}

#endif<|MERGE_RESOLUTION|>--- conflicted
+++ resolved
@@ -45,12 +45,8 @@
 #include <urdf_model/model.h>
 #include <urdf_model/color.h>
 #include <urdf_world/types.h>
-<<<<<<< HEAD
-#include <urdf_model/utils.h>
-=======
 #include <urdf_sensor/sensor.h>
 #include <urdf_model_state/model_state.h>
->>>>>>> 4bd23903
 
 #include "exportdecl.h"
 
@@ -61,84 +57,6 @@
 URDFDOM_DLLAPI std::string values2str(urdf::Rotation rot);
 URDFDOM_DLLAPI std::string values2str(urdf::Color c);
 URDFDOM_DLLAPI std::string values2str(double d);
-
-// This lives here (rather than in model.cpp) so we can run tests on it.
-class URDFVersion final
-{
-public:
-  explicit URDFVersion(const char *attr)
-  {
-    // If the passed in attribute is NULL, it means it wasn't specified in the
-    // XML, so we just assume version 1.0.
-    if (attr == nullptr)
-    {
-      major_ = 1;
-      minor_ = 0;
-      return;
-    }
-
-    // We only accept version strings of the type <major>.<minor>
-    std::vector<std::string> split;
-    urdf::split_string(split, std::string(attr), ".");
-    if (split.size() == 2)
-    {
-      major_ = strToUnsigned(split[0].c_str());
-      minor_ = strToUnsigned(split[1].c_str());
-    }
-    else
-    {
-      throw std::runtime_error("The version attribute should be in the form 'x.y'");
-    }
-  }
-
-  bool equal(uint32_t maj, uint32_t min)
-  {
-    return this->major_ == maj && this->minor_ == min;
-  }
-
-  uint32_t getMajor() const
-  {
-    return major_;
-  }
-
-  uint32_t getMinor() const
-  {
-    return minor_;
-  }
-
-private:
-  uint32_t strToUnsigned(const char *str)
-  {
-    if (str[0] == '\0')
-    {
-      // This would get caught below, but we can make a nicer error message
-      throw std::runtime_error("One of the fields of the version attribute is blank");
-    }
-    char *end = const_cast<char *>(str);
-    long value = strtol(str, &end, 10);
-    if (end == str)
-    {
-      // If the pointer didn't move at all, then we couldn't convert any of
-      // the string to an integer.
-      throw std::runtime_error("Version attribute is not an integer");
-    }
-    if (*end != '\0')
-    {
-      // Here, we didn't go all the way to the end of the string, which
-      // means there was junk at the end
-      throw std::runtime_error("Extra characters after the version number");
-    }
-    if (value < 0)
-    {
-      throw std::runtime_error("Version number must be positive");
-    }
-
-    return value;
-  }
-
-  uint32_t major_;
-  uint32_t minor_;
-};
 
 }
 
