// We undefine NDEBUG here to ensure the asserts are used even
// when building in release mode.
#undef NDEBUG
#include <cassert>
#include <cmath>
#include <iomanip>
#include <iostream>
#include <vector>

#include "urdf_model/pose.h"
#include "urdf_parser/urdf_parser.h"

#ifndef M_PI
# define M_PI 3.141592653589793
#endif

bool quat_are_near(urdf::Rotation left, urdf::Rotation right)
{
  static const double epsilon = 1e-3; // quite loose epsilon
  double l[4], r[4];
  left.getQuaternion(l[0], l[1], l[2], l[3]);
  right.getQuaternion(r[0], r[1], r[2], r[3]);
  return (std::abs(l[0] - r[0]) < epsilon &&
          std::abs(l[1] - r[1]) < epsilon &&
          std::abs(l[2] - r[2]) < epsilon &&
          std::abs(l[3] - r[3]) < epsilon) ||
         (std::abs(l[0] + r[0]) < epsilon &&
          std::abs(l[1] + r[1]) < epsilon &&
          std::abs(l[2] + r[2]) < epsilon &&
          std::abs(l[3] + r[3]) < epsilon);
}

std::ostream &operator<<(std::ostream &os, const urdf::Rotation& rot)
{
  double roll, pitch, yaw;
  double x, y, z, w;
  rot.getRPY(roll, pitch, yaw);
  rot.getQuaternion(x, y, z, w);
  os << std::setprecision(9)
     << "x: " << x << " y: " << y << " z: " << z << " w: " <<  w
     << "  roll: "  << roll << " pitch: " << pitch << " yaw: "<< yaw;
  return os;
}


void check_get_set_rpy_is_idempotent(double x, double y, double z, double w)
{
  urdf::Rotation rot0;
  rot0.setFromQuaternion(x, y, z, w);
  double roll, pitch, yaw;
  rot0.getRPY(roll, pitch, yaw);
  urdf::Rotation rot1;
  rot1.setFromRPY(roll, pitch, yaw);
  if (true) {
    std::cout << "\n"
              << "before  " << rot0 << "\n"
              << "after   " << rot1 << "\n"
              << "ok      " << quat_are_near(rot0, rot1) << "\n";
  }
  assert(quat_are_near(rot0, rot1));
}

void check_get_set_rpy_is_idempotent_from_rpy(double r, double p, double y)
{
  urdf::Rotation rot0;
  rot0.setFromRPY(r, p, y);
  double roll, pitch, yaw;
  rot0.getRPY(roll, pitch, yaw);
  urdf::Rotation rot1;
  rot1.setFromRPY(roll, pitch, yaw);
  bool ok = quat_are_near(rot0, rot1);
  if (!ok) {
    std::cout << "initial rpy: " << r << " " << p << " " << y << "\n"
              << "before  " << rot0 << "\n"
              << "after   " << rot1 << "\n"
              << "ok      " << ok << "\n";
  }
  assert(ok);
}

int main()
{
  double x0 = 0.5, y0 = -0.5, z0 = 0.5,  w0 = 0.5;
  check_get_set_rpy_is_idempotent(x0, y0, z0, w0);
  double delta = 2.2e-8;
  check_get_set_rpy_is_idempotent(x0, y0, z0+delta, w0-delta);

  // Checking consistency (in quaternion space) of set/get rpy
  check_get_set_rpy_is_idempotent_from_rpy(0.0,-M_PI/2,0.0);

  // More complete consistency check of set/get rpy
  // We define a list of angles (some totally random,
  // some instead are cornercase such as 0.0 or M_PI).
  // Then we check the consistency for all possible
  // permutations with repetition (nrOfAngles^3)
  std::vector<double> testAngles;
  testAngles.push_back(0.0);
  testAngles.push_back(M_PI/4);
  testAngles.push_back(M_PI/3);
  testAngles.push_back(M_PI/2);
  testAngles.push_back(M_PI);
  testAngles.push_back(-M_PI/4);
  testAngles.push_back(-M_PI/3);
  testAngles.push_back(-M_PI/2);
  testAngles.push_back(-M_PI);
  testAngles.push_back(1.0);
  testAngles.push_back(1.5);
  testAngles.push_back(2.0);
  testAngles.push_back(-1.0);
  testAngles.push_back(-1.5);
  testAngles.push_back(-2.0);

  for(size_t rIdx = 0; rIdx < testAngles.size(); rIdx++ ) {
    for(size_t pIdx = 0; pIdx < testAngles.size(); pIdx++ ) {
      for(size_t yIdx = 0; yIdx < testAngles.size(); yIdx++ ) {
            check_get_set_rpy_is_idempotent_from_rpy(testAngles[rIdx],
                                                     testAngles[pIdx],
                                                     testAngles[yIdx]);
      }
    }
  }
}

TEST(URDF_UNIT_TEST, test_vector3_simple)
{
  urdf::Vector3 vec;

<<<<<<< HEAD
  vec.init("1.0 2.0 3.0");

  EXPECT_EQ(1.0, vec.x);
  EXPECT_EQ(2.0, vec.y);
  EXPECT_EQ(3.0, vec.z);
}

TEST(URDF_UNIT_TEST, test_vector3_float)
{
  urdf::Vector3 vec;

  vec.init("0.1 0.2 0.3");

  EXPECT_EQ(0.1, vec.x);
  EXPECT_EQ(0.2, vec.y);
  EXPECT_EQ(0.3, vec.z);
}

TEST(URDF_UNIT_TEST, test_vector3_bad_string)
{
  urdf::Vector3 vec;

  EXPECT_THROW(vec.init("1.0 foo 3.0"), urdf::ParseError);
}

TEST(URDF_UNIT_TEST, test_vector3_invalid_number)
{
  urdf::Vector3 vec;

  EXPECT_THROW(vec.init("1.0 2.10.110 3.0"), urdf::ParseError);
}

TEST(URDF_UNIT_TEST, test_vector3_not_enough_numbers)
{
  urdf::Vector3 vec;

  EXPECT_THROW(vec.init("1.0 2.0"), urdf::ParseError);
}

TEST(URDF_UNIT_TEST, test_vector3_too_many_numbers)
{
  urdf::Vector3 vec;

  EXPECT_THROW(vec.init("1.0 2.0 3.0 4.0"), urdf::ParseError);
}

TEST(URDF_UNIT_TEST, parse_joint_doubles)
{
  std::string joint_str =
    "<robot name=\"test\">"
    "  <joint name=\"j1\" type=\"fixed\">"
    "    <parent link=\"l1\"/>"
    "    <child link=\"l2\"/>"
    "    <origin xyz=\"0 0 0\" rpy=\"0 0 0\"/>"
    "    <dynamics damping=\"87.098\" friction=\"3.1290\"/>"
    "    <limit lower=\"12.34\" upper=\"22.999\" effort=\"99.0\" velocity=\"23.0\"/>"
    "    <safety_controller soft_lower_limit=\"8.765\" soft_upper_limit=\"9.003\" k_position=\"7.0034\" k_velocity=\"9.998\"/>"
    "    <calibration rising=\"8.654\" falling=\"0.0445\"/>"
    "    <mimic joint=\"j2\" multiplier=\"9.87\" offset=\"0.098\"/>"
    "  </joint>"
    "  <joint name=\"j2\" type=\"fixed\">"
    "    <parent link=\"l1\"/>"
    "    <child link=\"l2\"/>"
    "  </joint>"
    "  <link name=\"l1\"/>"
    "  <link name=\"l2\"/>"
    "</robot>";

  urdf::ModelInterfaceSharedPtr urdf = urdf::parseURDF(joint_str);

  EXPECT_EQ(2, urdf->links_.size());
  EXPECT_EQ(2, urdf->joints_.size());
  EXPECT_EQ("test", urdf->name_);

  EXPECT_EQ(87.098, urdf->joints_["j1"]->dynamics->damping);
  EXPECT_EQ(3.1290, urdf->joints_["j1"]->dynamics->friction);

  EXPECT_EQ(12.34, urdf->joints_["j1"]->limits->lower);
  EXPECT_EQ(22.999, urdf->joints_["j1"]->limits->upper);
  EXPECT_EQ(99.0, urdf->joints_["j1"]->limits->effort);
  EXPECT_EQ(23.0, urdf->joints_["j1"]->limits->velocity);

  EXPECT_EQ(8.765, urdf->joints_["j1"]->safety->soft_lower_limit);
  EXPECT_EQ(9.003, urdf->joints_["j1"]->safety->soft_upper_limit);
  EXPECT_EQ(7.0034, urdf->joints_["j1"]->safety->k_position);
  EXPECT_EQ(9.998, urdf->joints_["j1"]->safety->k_velocity);

  EXPECT_EQ(8.654, *urdf->joints_["j1"]->calibration->rising);
  EXPECT_EQ(0.0445, *urdf->joints_["j1"]->calibration->falling);

  EXPECT_EQ(9.87, urdf->joints_["j1"]->mimic->multiplier);
  EXPECT_EQ(0.098, urdf->joints_["j1"]->mimic->offset);
}

TEST(URDF_UNIT_TEST, parse_link_doubles)
{
  std::string joint_str =
    "<robot name=\"test\">"
    "  <joint name=\"j1\" type=\"fixed\">"
    "    <parent link=\"l1\"/>"
    "    <child link=\"l2\"/>"
    "  </joint>"
    "  <joint name=\"j2\" type=\"fixed\">"
    "    <parent link=\"l1\"/>"
    "    <child link=\"l2\"/>"
    "  </joint>"
    "  <link name=\"l1\">"
    "    <visual>"
    "      <geometry>"
    "        <sphere radius=\"1.349\"/>"
    "      </geometry>"
    "    </visual>"
    "    <inertial>"
    "      <mass value=\"8.4396\"/>"
    "      <inertia ixx=\"0.087\" ixy=\"0.14\" ixz=\"0.912\" iyy=\"0.763\" iyz=\"0.0012\" izz=\"0.908\"/>"
    "    </inertial>"
    "  </link>"
    "  <link name=\"l2\">"
    "    <visual>"
    "      <geometry>"
    "        <cylinder radius=\"3.349\" length=\"7.5490\"/>"
    "      </geometry>"
    "    </visual>"
    "  </link>"
    "</robot>";

  urdf::ModelInterfaceSharedPtr urdf = urdf::parseURDF(joint_str);

  EXPECT_EQ(2, urdf->links_.size());
  EXPECT_EQ(2, urdf->joints_.size());

  EXPECT_EQ(urdf::Geometry::SPHERE, urdf->links_["l1"]->visual->geometry->type);
  std::shared_ptr<urdf::Sphere> s = std::dynamic_pointer_cast<urdf::Sphere>(urdf->links_["l1"]->visual->geometry);
  EXPECT_EQ(1.349, s->radius);

  EXPECT_EQ(urdf::Geometry::CYLINDER, urdf->links_["l2"]->visual->geometry->type);
  std::shared_ptr<urdf::Cylinder> c = std::dynamic_pointer_cast<urdf::Cylinder>(urdf->links_["l2"]->visual->geometry);
  EXPECT_EQ(3.349, c->radius);
  EXPECT_EQ(7.5490, c->length);

  EXPECT_EQ(8.4396, urdf->links_["l1"]->inertial->mass);
  EXPECT_EQ(0.087, urdf->links_["l1"]->inertial->ixx);
  EXPECT_EQ(0.14, urdf->links_["l1"]->inertial->ixy);
  EXPECT_EQ(0.912, urdf->links_["l1"]->inertial->ixz);
  EXPECT_EQ(0.763, urdf->links_["l1"]->inertial->iyy);
  EXPECT_EQ(0.0012, urdf->links_["l1"]->inertial->iyz);
  EXPECT_EQ(0.908, urdf->links_["l1"]->inertial->izz);
}


TEST(URDF_UNIT_TEST, parse_color_doubles)
{
  std::string joint_str =
    "<robot name=\"test\">"
    "  <joint name=\"j1\" type=\"fixed\">"
    "    <parent link=\"l1\"/>"
    "    <child link=\"l2\"/>"
    "  </joint>"
    "  <joint name=\"j2\" type=\"fixed\">"
    "    <parent link=\"l1\"/>"
    "    <child link=\"l2\"/>"
    "  </joint>"
    "  <link name=\"l1\">"
    "    <visual>"
    "      <geometry>"
    "        <sphere radius=\"1.349\"/>"
    "      </geometry>"
    "      <material name=\"\">"
    "        <color rgba=\"1.0 0.65 0.0 0.01\" />"
    "      </material>"
    "    </visual>"
    "    <inertial>"
    "      <mass value=\"8.4396\"/>"
    "      <inertia ixx=\"0.087\" ixy=\"0.14\" ixz=\"0.912\" iyy=\"0.763\" iyz=\"0.0012\" izz=\"0.908\"/>"
    "    </inertial>"
    "  </link>"
    "  <link name=\"l2\">"
    "    <visual>"
    "      <geometry>"
    "        <cylinder radius=\"3.349\" length=\"7.5490\"/>"
    "      </geometry>"
    "      <material name=\"red ish\">"
    "        <color rgba=\"1 0.0001 0.0 1\" />"
    "      </material>"
    "    </visual>"
    "  </link>"
    "</robot>";

  urdf::ModelInterfaceSharedPtr urdf = urdf::parseURDF(joint_str);

  EXPECT_EQ(2, urdf->links_.size());
  EXPECT_EQ(2, urdf->joints_.size());

  EXPECT_EQ(urdf::Geometry::SPHERE, urdf->links_["l1"]->visual->geometry->type);
  std::shared_ptr<urdf::Sphere> s = std::dynamic_pointer_cast<urdf::Sphere>(urdf->links_["l1"]->visual->geometry);
  EXPECT_EQ(1.349, s->radius);
  EXPECT_FLOAT_EQ(1.0, urdf->links_["l1"]->visual->material->color.r);
  EXPECT_FLOAT_EQ(0.65, urdf->links_["l1"]->visual->material->color.g);
  EXPECT_FLOAT_EQ(0.0, urdf->links_["l1"]->visual->material->color.b);
  EXPECT_FLOAT_EQ(0.01, urdf->links_["l1"]->visual->material->color.a);
  EXPECT_EQ("", urdf->links_["l1"]->visual->material->name);
  EXPECT_EQ("", urdf->links_["l1"]->visual->material->texture_filename);

  EXPECT_EQ(urdf::Geometry::CYLINDER, urdf->links_["l2"]->visual->geometry->type);
  std::shared_ptr<urdf::Cylinder> c = std::dynamic_pointer_cast<urdf::Cylinder>(urdf->links_["l2"]->visual->geometry);
  EXPECT_EQ(3.349, c->radius);
  EXPECT_EQ(7.5490, c->length);
  EXPECT_FLOAT_EQ(1.0, urdf->links_["l2"]->visual->material->color.r);
  EXPECT_FLOAT_EQ(0.0001, urdf->links_["l2"]->visual->material->color.g);
  EXPECT_FLOAT_EQ(0.0, urdf->links_["l2"]->visual->material->color.b);
  EXPECT_FLOAT_EQ(1.0, urdf->links_["l2"]->visual->material->color.a);
  EXPECT_EQ("red ish", urdf->links_["l2"]->visual->material->name);
  EXPECT_EQ("", urdf->links_["l2"]->visual->material->texture_filename);

  EXPECT_EQ(8.4396, urdf->links_["l1"]->inertial->mass);
  EXPECT_EQ(0.087, urdf->links_["l1"]->inertial->ixx);
  EXPECT_EQ(0.14, urdf->links_["l1"]->inertial->ixy);
  EXPECT_EQ(0.912, urdf->links_["l1"]->inertial->ixz);
  EXPECT_EQ(0.763, urdf->links_["l1"]->inertial->iyy);
  EXPECT_EQ(0.0012, urdf->links_["l1"]->inertial->iyz);
  EXPECT_EQ(0.908, urdf->links_["l1"]->inertial->izz);
}


int main(int argc, char **argv)
{
  ::testing::InitGoogleTest(&argc, argv);

  // use the environment locale so that the unit test can be repeated with various locales easily
  setlocale(LC_ALL, "");

  return RUN_ALL_TESTS();
=======
  return 0;
>>>>>>> 4bd23903
}<|MERGE_RESOLUTION|>--- conflicted
+++ resolved
@@ -119,246 +119,6 @@
       }
     }
   }
-}
 
-TEST(URDF_UNIT_TEST, test_vector3_simple)
-{
-  urdf::Vector3 vec;
-
-<<<<<<< HEAD
-  vec.init("1.0 2.0 3.0");
-
-  EXPECT_EQ(1.0, vec.x);
-  EXPECT_EQ(2.0, vec.y);
-  EXPECT_EQ(3.0, vec.z);
-}
-
-TEST(URDF_UNIT_TEST, test_vector3_float)
-{
-  urdf::Vector3 vec;
-
-  vec.init("0.1 0.2 0.3");
-
-  EXPECT_EQ(0.1, vec.x);
-  EXPECT_EQ(0.2, vec.y);
-  EXPECT_EQ(0.3, vec.z);
-}
-
-TEST(URDF_UNIT_TEST, test_vector3_bad_string)
-{
-  urdf::Vector3 vec;
-
-  EXPECT_THROW(vec.init("1.0 foo 3.0"), urdf::ParseError);
-}
-
-TEST(URDF_UNIT_TEST, test_vector3_invalid_number)
-{
-  urdf::Vector3 vec;
-
-  EXPECT_THROW(vec.init("1.0 2.10.110 3.0"), urdf::ParseError);
-}
-
-TEST(URDF_UNIT_TEST, test_vector3_not_enough_numbers)
-{
-  urdf::Vector3 vec;
-
-  EXPECT_THROW(vec.init("1.0 2.0"), urdf::ParseError);
-}
-
-TEST(URDF_UNIT_TEST, test_vector3_too_many_numbers)
-{
-  urdf::Vector3 vec;
-
-  EXPECT_THROW(vec.init("1.0 2.0 3.0 4.0"), urdf::ParseError);
-}
-
-TEST(URDF_UNIT_TEST, parse_joint_doubles)
-{
-  std::string joint_str =
-    "<robot name=\"test\">"
-    "  <joint name=\"j1\" type=\"fixed\">"
-    "    <parent link=\"l1\"/>"
-    "    <child link=\"l2\"/>"
-    "    <origin xyz=\"0 0 0\" rpy=\"0 0 0\"/>"
-    "    <dynamics damping=\"87.098\" friction=\"3.1290\"/>"
-    "    <limit lower=\"12.34\" upper=\"22.999\" effort=\"99.0\" velocity=\"23.0\"/>"
-    "    <safety_controller soft_lower_limit=\"8.765\" soft_upper_limit=\"9.003\" k_position=\"7.0034\" k_velocity=\"9.998\"/>"
-    "    <calibration rising=\"8.654\" falling=\"0.0445\"/>"
-    "    <mimic joint=\"j2\" multiplier=\"9.87\" offset=\"0.098\"/>"
-    "  </joint>"
-    "  <joint name=\"j2\" type=\"fixed\">"
-    "    <parent link=\"l1\"/>"
-    "    <child link=\"l2\"/>"
-    "  </joint>"
-    "  <link name=\"l1\"/>"
-    "  <link name=\"l2\"/>"
-    "</robot>";
-
-  urdf::ModelInterfaceSharedPtr urdf = urdf::parseURDF(joint_str);
-
-  EXPECT_EQ(2, urdf->links_.size());
-  EXPECT_EQ(2, urdf->joints_.size());
-  EXPECT_EQ("test", urdf->name_);
-
-  EXPECT_EQ(87.098, urdf->joints_["j1"]->dynamics->damping);
-  EXPECT_EQ(3.1290, urdf->joints_["j1"]->dynamics->friction);
-
-  EXPECT_EQ(12.34, urdf->joints_["j1"]->limits->lower);
-  EXPECT_EQ(22.999, urdf->joints_["j1"]->limits->upper);
-  EXPECT_EQ(99.0, urdf->joints_["j1"]->limits->effort);
-  EXPECT_EQ(23.0, urdf->joints_["j1"]->limits->velocity);
-
-  EXPECT_EQ(8.765, urdf->joints_["j1"]->safety->soft_lower_limit);
-  EXPECT_EQ(9.003, urdf->joints_["j1"]->safety->soft_upper_limit);
-  EXPECT_EQ(7.0034, urdf->joints_["j1"]->safety->k_position);
-  EXPECT_EQ(9.998, urdf->joints_["j1"]->safety->k_velocity);
-
-  EXPECT_EQ(8.654, *urdf->joints_["j1"]->calibration->rising);
-  EXPECT_EQ(0.0445, *urdf->joints_["j1"]->calibration->falling);
-
-  EXPECT_EQ(9.87, urdf->joints_["j1"]->mimic->multiplier);
-  EXPECT_EQ(0.098, urdf->joints_["j1"]->mimic->offset);
-}
-
-TEST(URDF_UNIT_TEST, parse_link_doubles)
-{
-  std::string joint_str =
-    "<robot name=\"test\">"
-    "  <joint name=\"j1\" type=\"fixed\">"
-    "    <parent link=\"l1\"/>"
-    "    <child link=\"l2\"/>"
-    "  </joint>"
-    "  <joint name=\"j2\" type=\"fixed\">"
-    "    <parent link=\"l1\"/>"
-    "    <child link=\"l2\"/>"
-    "  </joint>"
-    "  <link name=\"l1\">"
-    "    <visual>"
-    "      <geometry>"
-    "        <sphere radius=\"1.349\"/>"
-    "      </geometry>"
-    "    </visual>"
-    "    <inertial>"
-    "      <mass value=\"8.4396\"/>"
-    "      <inertia ixx=\"0.087\" ixy=\"0.14\" ixz=\"0.912\" iyy=\"0.763\" iyz=\"0.0012\" izz=\"0.908\"/>"
-    "    </inertial>"
-    "  </link>"
-    "  <link name=\"l2\">"
-    "    <visual>"
-    "      <geometry>"
-    "        <cylinder radius=\"3.349\" length=\"7.5490\"/>"
-    "      </geometry>"
-    "    </visual>"
-    "  </link>"
-    "</robot>";
-
-  urdf::ModelInterfaceSharedPtr urdf = urdf::parseURDF(joint_str);
-
-  EXPECT_EQ(2, urdf->links_.size());
-  EXPECT_EQ(2, urdf->joints_.size());
-
-  EXPECT_EQ(urdf::Geometry::SPHERE, urdf->links_["l1"]->visual->geometry->type);
-  std::shared_ptr<urdf::Sphere> s = std::dynamic_pointer_cast<urdf::Sphere>(urdf->links_["l1"]->visual->geometry);
-  EXPECT_EQ(1.349, s->radius);
-
-  EXPECT_EQ(urdf::Geometry::CYLINDER, urdf->links_["l2"]->visual->geometry->type);
-  std::shared_ptr<urdf::Cylinder> c = std::dynamic_pointer_cast<urdf::Cylinder>(urdf->links_["l2"]->visual->geometry);
-  EXPECT_EQ(3.349, c->radius);
-  EXPECT_EQ(7.5490, c->length);
-
-  EXPECT_EQ(8.4396, urdf->links_["l1"]->inertial->mass);
-  EXPECT_EQ(0.087, urdf->links_["l1"]->inertial->ixx);
-  EXPECT_EQ(0.14, urdf->links_["l1"]->inertial->ixy);
-  EXPECT_EQ(0.912, urdf->links_["l1"]->inertial->ixz);
-  EXPECT_EQ(0.763, urdf->links_["l1"]->inertial->iyy);
-  EXPECT_EQ(0.0012, urdf->links_["l1"]->inertial->iyz);
-  EXPECT_EQ(0.908, urdf->links_["l1"]->inertial->izz);
-}
-
-
-TEST(URDF_UNIT_TEST, parse_color_doubles)
-{
-  std::string joint_str =
-    "<robot name=\"test\">"
-    "  <joint name=\"j1\" type=\"fixed\">"
-    "    <parent link=\"l1\"/>"
-    "    <child link=\"l2\"/>"
-    "  </joint>"
-    "  <joint name=\"j2\" type=\"fixed\">"
-    "    <parent link=\"l1\"/>"
-    "    <child link=\"l2\"/>"
-    "  </joint>"
-    "  <link name=\"l1\">"
-    "    <visual>"
-    "      <geometry>"
-    "        <sphere radius=\"1.349\"/>"
-    "      </geometry>"
-    "      <material name=\"\">"
-    "        <color rgba=\"1.0 0.65 0.0 0.01\" />"
-    "      </material>"
-    "    </visual>"
-    "    <inertial>"
-    "      <mass value=\"8.4396\"/>"
-    "      <inertia ixx=\"0.087\" ixy=\"0.14\" ixz=\"0.912\" iyy=\"0.763\" iyz=\"0.0012\" izz=\"0.908\"/>"
-    "    </inertial>"
-    "  </link>"
-    "  <link name=\"l2\">"
-    "    <visual>"
-    "      <geometry>"
-    "        <cylinder radius=\"3.349\" length=\"7.5490\"/>"
-    "      </geometry>"
-    "      <material name=\"red ish\">"
-    "        <color rgba=\"1 0.0001 0.0 1\" />"
-    "      </material>"
-    "    </visual>"
-    "  </link>"
-    "</robot>";
-
-  urdf::ModelInterfaceSharedPtr urdf = urdf::parseURDF(joint_str);
-
-  EXPECT_EQ(2, urdf->links_.size());
-  EXPECT_EQ(2, urdf->joints_.size());
-
-  EXPECT_EQ(urdf::Geometry::SPHERE, urdf->links_["l1"]->visual->geometry->type);
-  std::shared_ptr<urdf::Sphere> s = std::dynamic_pointer_cast<urdf::Sphere>(urdf->links_["l1"]->visual->geometry);
-  EXPECT_EQ(1.349, s->radius);
-  EXPECT_FLOAT_EQ(1.0, urdf->links_["l1"]->visual->material->color.r);
-  EXPECT_FLOAT_EQ(0.65, urdf->links_["l1"]->visual->material->color.g);
-  EXPECT_FLOAT_EQ(0.0, urdf->links_["l1"]->visual->material->color.b);
-  EXPECT_FLOAT_EQ(0.01, urdf->links_["l1"]->visual->material->color.a);
-  EXPECT_EQ("", urdf->links_["l1"]->visual->material->name);
-  EXPECT_EQ("", urdf->links_["l1"]->visual->material->texture_filename);
-
-  EXPECT_EQ(urdf::Geometry::CYLINDER, urdf->links_["l2"]->visual->geometry->type);
-  std::shared_ptr<urdf::Cylinder> c = std::dynamic_pointer_cast<urdf::Cylinder>(urdf->links_["l2"]->visual->geometry);
-  EXPECT_EQ(3.349, c->radius);
-  EXPECT_EQ(7.5490, c->length);
-  EXPECT_FLOAT_EQ(1.0, urdf->links_["l2"]->visual->material->color.r);
-  EXPECT_FLOAT_EQ(0.0001, urdf->links_["l2"]->visual->material->color.g);
-  EXPECT_FLOAT_EQ(0.0, urdf->links_["l2"]->visual->material->color.b);
-  EXPECT_FLOAT_EQ(1.0, urdf->links_["l2"]->visual->material->color.a);
-  EXPECT_EQ("red ish", urdf->links_["l2"]->visual->material->name);
-  EXPECT_EQ("", urdf->links_["l2"]->visual->material->texture_filename);
-
-  EXPECT_EQ(8.4396, urdf->links_["l1"]->inertial->mass);
-  EXPECT_EQ(0.087, urdf->links_["l1"]->inertial->ixx);
-  EXPECT_EQ(0.14, urdf->links_["l1"]->inertial->ixy);
-  EXPECT_EQ(0.912, urdf->links_["l1"]->inertial->ixz);
-  EXPECT_EQ(0.763, urdf->links_["l1"]->inertial->iyy);
-  EXPECT_EQ(0.0012, urdf->links_["l1"]->inertial->iyz);
-  EXPECT_EQ(0.908, urdf->links_["l1"]->inertial->izz);
-}
-
-
-int main(int argc, char **argv)
-{
-  ::testing::InitGoogleTest(&argc, argv);
-
-  // use the environment locale so that the unit test can be repeated with various locales easily
-  setlocale(LC_ALL, "");
-
-  return RUN_ALL_TESTS();
-=======
   return 0;
->>>>>>> 4bd23903
 }